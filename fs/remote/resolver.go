--- conflicted
+++ resolved
@@ -438,12 +438,9 @@
 	// Recording the roundtrip latency for remote registry GET operation.
 	//start := time.Now()
 	res, err := tr.RoundTrip(req) // NOT DefaultClient; don't want redirects
-<<<<<<< HEAD
+
 	// commonmetrics.MeasureLatencyNoLayer(commonmetrics.RemoteRegistryGet, start)
 	commonmetrics.IncOperation("s3_get_request_count")
-=======
-	commonmetrics.MeasureLatencyInMilliseconds(commonmetrics.RemoteRegistryGet, f.digest, start)
->>>>>>> 4fe81f7a
 	if err != nil {
 		return nil, err
 	}
